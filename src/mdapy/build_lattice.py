# Copyright (c) 2022-2025, Yongchao Wu in Aalto University
# This file is from the mdapy project, released under the BSD 3-Clause License.

from mdapy import _repeat_cell
from mdapy.system import System
from mdapy.box import Box
import polars as pl
import numpy as np
from typing import Optional, Tuple


def _get_basispos_and_box_cubic(
    structure: str, a: float, c_over_a: Optional[float] = None
) -> Tuple[np.ndarray, np.ndarray]:
    """Get basis positions and box for cubic/HCP/graphene structures (internal helper)."""
    if c_over_a is None:
        c_over_a = np.sqrt(8 / 3)
    s = structure.lower()
    if s in ("fcc", "bcc", "diamond"):
        box = np.array([[a, 0, 0], [0, a, 0], [0, 0, a]], dtype=float)
        if s == "fcc":
            basis_pos = np.array(
                [
                    (0.0, 0.0, 0.0),
                    (0.0, 0.5, 0.5),
                    (0.5, 0.0, 0.5),
                    (0.5, 0.5, 0.0),
                ]
            )

        elif s == "bcc":
            basis_pos = np.array(
                [
                    (0.0, 0.0, 0.0),
                    (0.5, 0.5, 0.5),
                ]
            )
        elif s == "diamond":
            basis_pos = np.array(
                [
                    (0.0, 0.0, 0.0),
                    (0.25, 0.25, 0.25),
                    (0.0, 0.5, 0.5),
                    (0.25, 0.75, 0.75),
                    (0.5, 0.0, 0.5),
                    (0.75, 0.25, 0.75),
                    (0.5, 0.5, 0.0),
                    (0.75, 0.75, 0.25),
                ]
            )
    elif s == "hcp":
        box = np.array(
            [
                [a, 0.0, 0.0],
                [0.0, np.sqrt(3) * a, 0.0],
                [0.0, 0.0, a * c_over_a],
            ]
        )
        basis_pos = np.array(
            [
                [0.0, 0.0, 0.0],
                [0.5, 0.5, 0.0],
                [0.5, 5 / 6, 0.5],
                [0.0, 1 / 3, 0.5],
            ]
        )
    elif s == "graphene":
        box = np.array(
            [
                [3.0 * a, 0.0, 0.0],
                [0.0, np.sqrt(3) * a, 0.0],
                [0.0, 0.0, 3.4],
            ]
        )
        basis_pos = np.array(
            [[1 / 6, 0.0, 0.0], [0.5, 0.0, 0.0], [0.0, 0.5, 0.0], [2 / 3, 0.5, 0.0]]
        )

    else:
        raise ValueError(
            f"Unsupported structure: {structure}, only support fcc, bcc, hcp, graphene, and diamond"
        )

    return box, basis_pos


def _gcd(a: int, b: int) -> int:
    """Calculate greatest common divisor (internal helper)."""
    while b:
        a, b = b, a % b
    return abs(a)


def _gcd_three(a: int, b: int, c: int) -> int:
    """Calculate greatest common divisor of three integers (internal helper)."""
    return _gcd(_gcd(a, b), c)


def _reduce_miller(miller: Tuple[int, int, int]) -> Tuple[int, int, int]:
    """Reduce Miller indices to simplest form (internal helper)."""
    h, k, L = miller
    if h == 0 and k == 0 and L == 0:
        raise ValueError("Miller indices cannot be all zeros")

    g = _gcd_three(h, k, L)
    if g == 0:
        return miller
    return (h // g, k // g, L // g)


def _check_orthogonality_miller(
    m1: Tuple[int, int, int], m2: Tuple[int, int, int], m3: Tuple[int, int, int]
) -> bool:
    """Check if three Miller indices are orthogonal in cubic system (internal helper)."""
    # For cubic system, [h1k1l1]⊥[h2k2l2] ⟺ h1*h2 + k1*k2 + l1*l2 = 0
    dot12 = m1[0] * m2[0] + m1[1] * m2[1] + m1[2] * m2[2]
    dot13 = m1[0] * m3[0] + m1[1] * m3[1] + m1[2] * m3[2]
    dot23 = m2[0] * m3[0] + m2[1] * m3[1] + m2[2] * m3[2]
    return dot12 == 0 and dot13 == 0 and dot23 == 0


def _check_right_hand_miller(
    m1: Tuple[int, int, int], m2: Tuple[int, int, int], m3: Tuple[int, int, int]
) -> bool:
    """Check if three Miller indices satisfy right-hand rule (internal helper)."""
    # m1 × m2 should be parallel and in same direction as m3
    cross = np.cross(np.array(m1), np.array(m2))
    dot = np.dot(cross, np.array(m3))
    return dot > 0


def _build_transform_matrix(
    miller1: Tuple[int, int, int],
    miller2: Tuple[int, int, int],
    miller3: Tuple[int, int, int],
) -> np.ndarray:
    """Build transformation matrix from Miller indices (internal helper)."""
    M = np.array(
        [
            [miller1[0], miller2[0], miller3[0]],
            [miller1[1], miller2[1], miller3[1]],
            [miller1[2], miller2[2], miller3[2]],
        ],
        dtype=int,
    )

    return M


def _find_atoms_in_new_cell(
    transform_matrix: np.ndarray, basis_positions: np.ndarray
) -> np.ndarray:
    """Find all atoms in the new unit cell (internal helper)."""
    M = transform_matrix.astype(float)
    M_inv = np.linalg.inv(M)

    # Calculate search range
    det = abs(np.linalg.det(M))
    expected_atoms = int(np.round(det * len(basis_positions)))

    # Search range determined by matrix elements
    max_coef = int(np.max(np.abs(M)))
    search_range = max_coef + 1

    new_basis_list = []

    # Iterate through periodic replicas of original lattice
    for i in range(-search_range, search_range + 1):
        for j in range(-search_range, search_range + 1):
            for k in range(-search_range, search_range + 1):
                for basis_atom in basis_positions:
                    # Fractional coordinates in original lattice
                    frac_old = basis_atom + np.array([i, j, k], dtype=float)

                    # Transform to new lattice fractional coordinates
                    frac_new = M_inv @ frac_old

                    # Wrap to [0, 1)
                    frac_new = frac_new - np.floor(frac_new + 1e-10)

                    # Check if in [0, 1)
                    if np.all(frac_new >= -1e-8) and np.all(frac_new < 1.0 - 1e-8):
                        # Check for duplicates
                        is_duplicate = False
                        for existing in new_basis_list:
                            diff = frac_new - existing
                            diff = diff - np.round(diff)
                            if np.linalg.norm(diff) < 1e-6:
                                is_duplicate = True
                                break

                        if not is_duplicate:
                            new_basis_list.append(frac_new.copy())

    new_basis = np.array(new_basis_list)

    # Verify atom count
    if len(new_basis) != expected_atoms:
        print(f"Warning: Expected {expected_atoms} atoms but found {len(new_basis)}")

    return new_basis


def _align_box_to_axes(
    box: np.ndarray, basis: np.ndarray
) -> Tuple[np.ndarray, np.ndarray]:
    """Align orthogonal lattice vectors to coordinate axes (internal helper)."""
    # Extract the three lattice vectors
    v1, v2, v3 = box[0], box[1], box[2]

    # Compute lengths
    len1 = np.linalg.norm(v1)
    len2 = np.linalg.norm(v2)
    len3 = np.linalg.norm(v3)

    # Check orthogonality
    dot12 = np.dot(v1, v2)
    dot13 = np.dot(v1, v3)
    dot23 = np.dot(v2, v3)

    if abs(dot12) > 1e-6 or abs(dot13) > 1e-6 or abs(dot23) > 1e-6:
        raise ValueError(
            f"Lattice vectors are not orthogonal! "
            f"v1·v2={dot12:.6f}, v1·v3={dot13:.6f}, v2·v3={dot23:.6f}"
        )

    # Create aligned box with vectors parallel to axes
    aligned_box = np.array(
        [[len1, 0.0, 0.0], [0.0, len2, 0.0], [0.0, 0.0, len3]], dtype=float
    )

    # Fractional coordinates don't change
    aligned_basis = basis.copy()

    return aligned_box, aligned_basis


def _find_minimal_cell(
    box: np.ndarray, basis: np.ndarray, tolerance: float = 1e-6, max_search: int = 10
) -> Tuple[np.ndarray, np.ndarray]:
    """Find the minimal periodic cell using brute force search (internal helper)."""
    # Verify box alignment
    off_diag = [box[0, 1], box[0, 2], box[1, 0], box[1, 2], box[2, 0], box[2, 1]]
    if any(abs(x) > tolerance for x in off_diag):
        raise ValueError("Box must be aligned to axes")

    a, b, c = box[0, 0], box[1, 1], box[2, 2]
    n_atoms = len(basis)

    if n_atoms == 0:
        return box, basis

    # Wrap basis to [0, 1)
    basis_wrapped = basis - np.floor(basis + tolerance)

    best_box = box.copy()
    best_basis = basis_wrapped.copy()
    min_atoms = n_atoms

    # Brute force: try ALL divisor combinations
    for nx in range(1, max_search + 1):
        for ny in range(1, max_search + 1):
            for nz in range(1, max_search + 1):
                if nx == 1 and ny == 1 and nz == 1:
                    continue

                n_div = nx * ny * nz
                if n_atoms % n_div != 0:
                    continue  # Must divide evenly

                expected_atoms = n_atoms // n_div
                if expected_atoms >= min_atoms:
                    continue  # Not better

                # Test this division
                test_box = np.array([[a / nx, 0, 0], [0, b / ny, 0], [0, 0, c / nz]])

                # Find atoms in first subcell [0, 1/nx) × [0, 1/ny) × [0, 1/nz)
                small_atoms = []
                for atom in basis_wrapped:
                    if (
                        atom[0] >= -tolerance
                        and atom[0] < 1.0 / nx - tolerance
                        and atom[1] >= -tolerance
                        and atom[1] < 1.0 / ny - tolerance
                        and atom[2] >= -tolerance
                        and atom[2] < 1.0 / nz - tolerance
                    ):
                        # Convert to small cell fractional coords
                        frac_small = atom * np.array([nx, ny, nz])
                        frac_small = frac_small - np.floor(frac_small + tolerance)

                        # Check duplicates
                        is_dup = False
                        for existing in small_atoms:
                            diff = frac_small - existing
                            diff = diff - np.round(diff)
                            if np.linalg.norm(diff) < tolerance:
                                is_dup = True
                                break
                        if not is_dup:
                            small_atoms.append(frac_small)

                if len(small_atoms) != expected_atoms:
                    continue

                # Verify: replicate and check
                replicated = []
                for i in range(nx):
                    for j in range(ny):
                        for k in range(nz):
                            for atom in small_atoms:
                                frac_orig = (atom + np.array([i, j, k])) / np.array(
                                    [nx, ny, nz]
                                )
                                frac_orig = frac_orig - np.floor(frac_orig + tolerance)
                                replicated.append(frac_orig)

                if len(replicated) != n_atoms:
                    continue

                # Match all atoms
                matched = [False] * n_atoms
                for rep in replicated:
                    for idx, orig in enumerate(basis_wrapped):
                        if matched[idx]:
                            continue
                        diff = rep - orig
                        diff = diff - np.round(diff)
                        if np.linalg.norm(diff) < tolerance:
                            matched[idx] = True
                            break

                if all(matched):
                    # Valid!
                    if expected_atoms < min_atoms:
                        min_atoms = expected_atoms
                        best_box = test_box.copy()
                        best_basis = np.array(small_atoms)

    return best_box, best_basis


def _build_lattice_from_miller(
    structure: str,
    miller1: Tuple[int, int, int],
    miller2: Tuple[int, int, int],
    miller3: Tuple[int, int, int],
    lattice_constant: float,
) -> Tuple[np.ndarray, np.ndarray]:
    """Build lattice from Miller indices (internal helper)."""
    # Reduce Miller indices
    miller1 = _reduce_miller(miller1)
    miller2 = _reduce_miller(miller2)
    miller3 = _reduce_miller(miller3)

    # Check orthogonality and right-hand rule
    if not _check_orthogonality_miller(miller1, miller2, miller3):
        raise ValueError(
            f"Miller indices must be orthogonal. Got {miller1}, {miller2}, {miller3}"
        )

    if not _check_right_hand_miller(miller1, miller2, miller3):
        raise ValueError("Miller indices must satisfy right-hand rule")

    # Get original lattice (cubic)
    box, basis = _get_basispos_and_box_cubic(structure, lattice_constant)

    # Build transformation matrix
    M = _build_transform_matrix(miller1, miller2, miller3)

    # Calculate new lattice vectors
    new_lattice = box @ M.T

    # Find atoms in new cell
    new_basis = _find_atoms_in_new_cell(M, basis)

    # Align box to axes for rectangular shape
    aligned_lattice, aligned_basis = _align_box_to_axes(new_lattice, new_basis)

    return aligned_lattice, aligned_basis


def build_crystal(
    name: str,
    structure: str,
    a: float,
    miller1: Optional[Tuple[int, int, int]] = None,
    miller2: Optional[Tuple[int, int, int]] = None,
    miller3: Optional[Tuple[int, int, int]] = None,
    nx: int = 1,
    ny: int = 1,
    nz: int = 1,
    c_over_a: float = np.sqrt(8 / 3),
) -> System:
    """
    Build crystal structure with optional Miller indices orientation.

    This function creates a crystal structure with specified lattice type and orientation.
    It supports standard crystallographic structures (FCC, BCC, HCP, diamond, graphene) and
    allows custom orientations via Miller indices for cubic structures.

    Parameters
    ----------
    name : str
        Element symbol (e.g., 'Cu', 'Al', 'Mg', 'C').
    structure : str
        Crystal structure type. Supported values:

        - ``'fcc'``: Face-centered cubic
        - ``'bcc'``: Body-centered cubic
        - ``'diamond'``: Diamond cubic
        - ``'hcp'``: Hexagonal close-packed
        - ``'graphene'``: Graphene layer

    a : float
        Lattice constant in Angstroms.

        - For cubic structures (FCC/BCC/diamond): edge length of cubic unit cell
        - For HCP: basal plane lattice parameter
        - For graphene: C-C bond length

    miller1 : tuple of int, optional
        First Miller index (h, k, l) defining the x-axis direction.
        Only applicable for cubic structures. If None, uses standard orientation [1,0,0].
    miller2 : tuple of int, optional
        Second Miller index (h, k, l) defining the y-axis direction.
        Only applicable for cubic structures. If None, uses standard orientation [0,1,0].
    miller3 : tuple of int, optional
        Third Miller index (h, k, l) defining the z-axis direction.
        Only applicable for cubic structures. If None, uses standard orientation [0,0,1].

        .. note::
           The three Miller indices must be mutually orthogonal and satisfy the
           right-hand rule: miller1 × miller2 = miller3.

    nx : int, default=1
        Number of repetitions along x-axis direction.
    ny : int, default=1
        Number of repetitions along y-axis direction.
    nz : int, default=1
        Number of repetitions along z-axis direction.
    c_over_a : float, default=sqrt(8/3)
        Ratio of c to a for HCP structure. Default value gives ideal HCP packing.
        Ignored for other structures.

    Returns
    -------
    System
        A System object containing the built crystal structure with atomic positions
        and simulation box.

    Raises
    ------
    ValueError
        - If an unsupported structure type is specified
        - If Miller indices are provided for non-cubic structures
        - If Miller indices are not mutually orthogonal
        - If Miller indices don't satisfy the right-hand rule

    Examples
    --------
    Create a standard FCC copper crystal:

    >>> cu = build_crystal("Cu", "fcc", a=3.615, nx=5, ny=5, nz=5)

    Create an FCC crystal with custom Miller orientation:

    >>> cu_rotated = build_crystal(
    ...     "Cu",
    ...     "fcc",
    ...     a=3.615,
    ...     miller1=(1, -1, 0),
    ...     miller2=(1, 1, -2),
    ...     miller3=(1, 1, 1),
    ...     nx=5,
    ...     ny=5,
    ...     nz=5,
    ... )

    Create an HCP magnesium crystal:

    >>> mg = build_crystal("Mg", "hcp", a=3.21, c_over_a=1.624, nx=10, ny=10, nz=10)

    Create a graphene sheet:

    >>> graphene = build_crystal("C", "graphene", a=1.42, nx=20, ny=20, nz=1)

    Notes
    -----
    - For cubic structures with Miller indices, the function automatically finds
      the minimal periodic cell and aligns it to coordinate axes.
    - The resulting structure has an orthogonal simulation box aligned with
      the Cartesian coordinate system.
    - Atomic positions are generated by replicating the unit cell nx×ny×nz times.

    """
    if miller1 is None and miller2 is None and miller3 is None:
        # Standard orientation
        old_box, old_pos = _get_basispos_and_box_cubic(structure, a, c_over_a)
    else:
        # Custom Miller orientation
        if structure.lower() in ["fcc", "bcc", "diamond"]:
            # Cubic: 3-index Miller
            if len(miller1) != 3 or len(miller2) != 3 or len(miller3) != 3:
                raise ValueError(
                    f"Cubic structures require 3-index Miller indices [h,k,l]. "
                    f"Got miller1={miller1}, miller2={miller2}, miller3={miller3}"
                )
            old_box, old_pos = _build_lattice_from_miller(
                structure, miller1, miller2, miller3, a
            )
        else:
            raise ValueError(
                f"Miller indices are only supported for cubic structures (fcc, bcc, diamond). "
                f"Got structure='{structure}'"
            )

        old_box, old_pos = _find_minimal_cell(old_box, old_pos)

    old_pos = old_pos @ old_box
    n_old = old_pos.shape[0]
    total = n_old * nx * ny * nz * 3
    new_pos = np.zeros(total, dtype=np.float64)
    _repeat_cell.repeat_cell(new_pos, old_box, old_pos, nx, ny, nz)
    new_pos = new_pos.reshape((-1, 3))
    new_box = old_box * np.array([nx, ny, nz]).reshape((3, 1))
    data = pl.from_numpy(new_pos, schema=["x", "y", "z"]).with_columns(
        pl.lit(name).alias("element")
    )
    return System(data=data, box=Box(new_box))


def build_hea(
    element_list: Tuple[str],
    element_ratio: Tuple[float],
    structure: str,
    a: float,
    miller1: Optional[Tuple[int, int, int]] = None,
    miller2: Optional[Tuple[int, int, int]] = None,
    miller3: Optional[Tuple[int, int, int]] = None,
    nx: int = 1,
    ny: int = 1,
    nz: int = 1,
    c_over_a: float = np.sqrt(8 / 3),
    random_seed: Optional[int] = None,
) -> System:
    """
    Build a high-entropy alloy (HEA) crystal structure with an optional orientation
    defined by Miller indices.

    Parameters
    ----------
    element_list : Tuple[str]
        List of element symbols, e.g., ``('Cu', 'Al', 'Mg')``.
    element_ratio : Tuple[float]
        Corresponding atomic ratios. The sum must equal 1.
    structure : str
        Crystal structure type. Supported values are:

        - ``'fcc'`` — Face-centered cubic
        - ``'bcc'`` — Body-centered cubic
        - ``'hcp'`` — Hexagonal close-packed

    a : float
        Lattice constant in Ångströms.
        - For cubic structures (FCC/BCC): edge length of the cubic unit cell.
        - For HCP: basal plane lattice parameter.

    miller1, miller2, miller3 : tuple of int, optional
        Miller indices ``(h, k, l)`` defining the orientation of x-, y-, and z-axes.
        Only applicable to cubic structures.
        If any are ``None``, the standard orthogonal orientation ([1,0,0], [0,1,0], [0,0,1]) is used.

        .. note::
           The three Miller indices must be orthogonal and follow the right-hand rule:
           ``miller1 × miller2 = miller3``.

    nx, ny, nz : int, default=1
        Number of unit cell repetitions along x, y, and z directions.
    c_over_a : float, default=sqrt(8/3)
        The ``c/a`` ratio for the HCP structure.
        The default corresponds to the ideal HCP packing.
        Ignored for other structures.
    random_seed : int, optional
        Random seed for reproducible element assignment.

    Returns
    -------
    System
        A :class:`System` object containing the generated crystal structure
        with atomic positions and simulation box information.

    Examples
    --------
    >>> system = build_hea(
    ...     ("Cr", "Co", "Ni"),
    ...     (0.1, 0.2, 0.7),
    ...     "fcc",
    ...     3.526,
    ...     nx=5,
    ...     ny=5,
    ...     nz=5,
    ...     random_seed=1,
    ... )
    """

    assert structure.lower() in {"fcc", "bcc", "hcp"}, (
        f"Unsupported structure '{structure}'. Choose from 'fcc', 'bcc', or 'hcp'."
    )
    if miller1 is not None and miller2 is not None and miller3 is not None:
        assert structure.lower() != "hcp", "hcp does not support miller orientations."

    # --- Build base crystal ---
    system = build_crystal(
        "X", structure, a, miller1, miller2, miller3, nx, ny, nz, c_over_a
    )

    return build_hea_fromsystem(system, element_list, element_ratio, random_seed)


def build_hea_fromsystem(
    system: System,
    element_list: Tuple[str],
    element_ratio: Tuple[float],
    random_seed: Optional[int] = None,
) -> System:
    """Generate element per atom for a system,

    Parameters
    ----------
    system : System
        System need to be modified.
    element_list : Tuple[str]
        List of element symbols, e.g., ``('Cu', 'Al', 'Mg')``.
    element_ratio : Tuple[float]
        Corresponding atomic ratios. The sum must equal 1.
    random_seed : int, optional
        Random seed for reproducible element assignment.

    Returns
    -------
    System
        A :class:`System` object containing the generated element information.
    """
    # --- Input validation ---
    assert len(element_list) > 1, "At least two elements are required to form an HEA."
    assert len(set(element_list)) == len(element_list), (
        "Each element in element_list must be unique."
    )
    assert len(element_list) == len(element_ratio), (
        "element_list and element_ratio must have the same length."
    )
    assert abs(np.sum(element_ratio) - 1.0) < 1e-6, (
        f"Element ratios must sum to 1 (got {np.sum(element_ratio):.6f})."
    )
    # --- Assign elements by ratio ---
    type_counts = np.floor(system.N * np.array(element_ratio)).astype(int)
    for i in range(len(element_ratio)):
        if type_counts[i] == 0 and element_ratio[i] > 0:
            type_counts[i] += 1

    type_counts[-1] = max(system.N - type_counts[:-1].sum(), 1)  # ensure total equals N

    element_array = np.repeat(element_list, type_counts)
    if random_seed is not None:
        np.random.seed(int(random_seed))
    np.random.shuffle(element_array)

    system.update_data(system.data.with_columns(element=element_array))
    return system


def build_partial_dislocation_fcc(
    name: str,
    a: float,
    nx: int,
    ny: int,
    nz: int,
    element_list: Optional[Tuple[str]] = None,
    element_ratio: Optional[Tuple[float]] = None,
    random_seed: Optional[int] = None,
) -> System:
    """Generate a FCC strcuture with a pair partial dislocations along y axis.
    The crystalline orientation is: x->[1-10], y->[11-2], z->[111]. If `element_list` and
    `element_ratio` are given, it will generate a HEA.
    Similar to Construct a dislocation by superimposing two crystals in atomsk: https://atomsk.univ-lille.fr/tutorial_Al_edge.php

    Parameters
    ----------
    name : str
        Element symbol (e.g., 'Cu', 'Al', 'Mg', 'C').
    a : float
        Lattice constant in Angstroms.
    nx : int, default=1
        Number of repetitions along x-axis direction.
    ny : int, default=1
        Number of repetitions along y-axis direction.
    nz : int, default=1
        Number of repetitions along z-axis direction.
    element_list : Tuple[str], optional
        List of element symbols, e.g., ``('Cu', 'Al', 'Mg')``.
    element_ratio : Tuple[float], optional
        Corresponding atomic ratios. The sum must equal 1.
    random_seed : int, optional
        Random seed for reproducible element assignment.

    Returns
    -------
    System
        A :class:`System` object containing the dislocations.
    """
    upper = build_crystal(
        name,
        "fcc",
        a,
        miller1=[1, -1, 0],
        miller2=[1, 1, -2],
        miller3=[1, 1, 1],
        nx=nx,
        ny=ny,
        nz=nz,
    )
    lower = build_crystal(
        name,
        "fcc",
        a,
        miller1=[1, -1, 0],
        miller2=[1, 1, -2],
        miller3=[1, 1, 1],
        nx=nx + 1,
        ny=ny,
        nz=nz,
    )
    box = upper.box.box.copy()
    box[0, 0] = box[0, 0] * (1 + (0.5 / nx))

    upper.update_box(box, scale_pos=True)
    box = lower.box.box.copy()
    box[0, 0] = box[0, 0] * (1 - (0.5 / (nx+1)))

    lower.update_box(box, scale_pos=True)
    data = pl.concat(
        [upper.data.with_columns(pl.col("z") + lower.box.box[2, 2]), lower.data]
    )
    box = lower.box.box.copy()
    box[2, 2] += upper.box.box[2, 2]
    system = System(data=data, box=box)
    if element_list is not None and element_ratio is not None:
        system = build_hea_fromsystem(system, element_list, element_ratio, random_seed)
    return system


if __name__ == "__main__":
<<<<<<< HEAD
    system = build_partial_dislocation_fcc(
        "X", 3.526, 100, 60, 13, ["Cr", "Co", "Fe", "Ni"], [1 / 3, 1 / 3, 0, 1 / 3]
    )
    print("Fe" in system.data["element"])
    system.write_data("test.data", ["Cr", "Co", "Fe", "Ni"])
=======

    system = build_partial_dislocation_fcc('X', 3.526, 300, 60, 13, ['Cr', 'Co', 'Fe', 'Ni'], [1/3, 1/3, 0, 1/3])

    print('Fe' in system.data['element'])
    system.write_data('test.data', ['Cr', 'Co', 'Fe', 'Ni'])
>>>>>>> 018335d3
<|MERGE_RESOLUTION|>--- conflicted
+++ resolved
@@ -737,7 +737,7 @@
 
     upper.update_box(box, scale_pos=True)
     box = lower.box.box.copy()
-    box[0, 0] = box[0, 0] * (1 - (0.5 / (nx+1)))
+    box[0, 0] = box[0, 0] * (1 - (0.5 / (nx + 1)))
 
     lower.update_box(box, scale_pos=True)
     data = pl.concat(
@@ -752,16 +752,8 @@
 
 
 if __name__ == "__main__":
-<<<<<<< HEAD
     system = build_partial_dislocation_fcc(
         "X", 3.526, 100, 60, 13, ["Cr", "Co", "Fe", "Ni"], [1 / 3, 1 / 3, 0, 1 / 3]
     )
     print("Fe" in system.data["element"])
-    system.write_data("test.data", ["Cr", "Co", "Fe", "Ni"])
-=======
-
-    system = build_partial_dislocation_fcc('X', 3.526, 300, 60, 13, ['Cr', 'Co', 'Fe', 'Ni'], [1/3, 1/3, 0, 1/3])
-
-    print('Fe' in system.data['element'])
-    system.write_data('test.data', ['Cr', 'Co', 'Fe', 'Ni'])
->>>>>>> 018335d3
+    system.write_data("test.data", ["Cr", "Co", "Fe", "Ni"])